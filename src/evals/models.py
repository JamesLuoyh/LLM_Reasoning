import os
from functools import partial
from typing import Any

from langchain_google_genai import ChatGoogleGenerativeAI
from langchain_ollama import ChatOllama

import simple_llm_voting.graph as voting_graph
from evals.objects import AggregatedSolutionWrapper, Answer, LanguageModel, MessageList
from llm_reasoning.graph import *

<<<<<<< HEAD
=======

def _set_env(var: str, pwd: str):
    if not os.environ.get(var):
        os.environ[var] = pwd


class Gemini2_flash(LanguageModel):
    def __init__(self, temperature: float = 1.5,
                 num_predict: int = 2048, structured: bool = False):
        self.model = ChatGoogleGenerativeAI(
            model="gemini-2.0-flash-001",
            temperature=temperature,
            max_tokens=None,
            timeout=None,
            max_retries=2,
            google_api_key="Your API Key",
            # other params...
        )
        self.structured = structured

    def __call__(self, message_list: MessageList) -> str:
        if self.structured:
            bound_llm = self.model.with_structured_output(Answer)

            return bound_llm.invoke(message_list)

        return self.model.invoke(message_list)

    def _pack_message(self, role: str, content: Any):
        return {"role": str(role), "content": content}


>>>>>>> c85e36e1
class Llama3(LanguageModel):

    def __init__(self, temperature: float = 0.7,
                 num_predict: int = 2048, structured: bool = False):
        self.model = ChatOllama(
            model="llama3.1",
            temperature=temperature,
            num_predict=num_predict)
        self.structured = structured

    def __call__(self, message_list: MessageList) -> str:
        if self.structured:
            bound_llm = self.model.with_structured_output(Answer)

            return bound_llm.invoke(message_list)

        return self.model.invoke(message_list)

    def _pack_message(self, role: str, content: Any):
        return {"role": str(role), "content": content}


class ToT(LanguageModel):
    def __init__(self, temperature: float = 0.7, trace=False):

        self.llm = ChatOllama(model="llama3.1")
        # llm = ChatOllama(model="llama3-groq-tool-use")
        # llm = ChatOpenAI(model="gpt-4o-mini")

        # getpass.getpass(f"{var}: ")

        # _set_env("OPENAI_API_KEY", "YOUR API KEY")
        # To visualize the algorithm
        if trace:
            _set_env("LANGSMITH_TRACING", "true")
            _set_env("LANGSMITH_ENDPOINT", "https://api.smith.langchain.com")
            _set_env("LANGSMITH_PROJECT", "pr-fixed-bottom-13")
            _set_env("LANGSMITH_API_KEY", "YOUR API KEY")
            os.environ["LANGSMITH_PROJECT"] = "ToT Tutorial"

        self.builder = StateGraph(
            state_schema=ToTState,
            config_schema=Configuration)
        # Add nodes
        self.builder.add_node("plan", partial(plan, llm=self.llm))
        self.builder.add_node("execute", partial(execute, llm=self.llm))
        self.builder.add_node("review", partial(review, llm=self.llm))
        self.builder.add_node(aggregate)

        # Add edges
        self.builder.add_edge("plan", "execute")
        self.builder.add_edge("execute", "review")
        self.builder.add_edge("review", "aggregate")
        self.builder.add_conditional_edges(
            "aggregate", should_terminate, path_map=[
                "plan", "__end__"])

        # Set entry point
        self.builder.add_edge("__start__", "plan")

        # Compile the graph
        self.graph = self.builder.compile(checkpointer=MemorySaver())

        self.config = {
            "configurable": {
                "thread_id": "test_1",
                "max_depth": 10,
                "recursion_limit": 100}}

    def __call__(self, message_list: MessageList) -> str:
        counter = 1
        assert len(message_list) == 1 and message_list[0]["content"]
        for step in self.graph.invoke(
                {"problem": message_list[0]["content"]}, config=self.config):
            print("step", counter, step)
            counter += 1

        final_state = self.graph.get_state(self.config)
        winning_solution = final_state.values["solution"][0]
        search_depth = final_state.values["depth"]
        if final_state.values["solved"][0]:
            print(
                f"Found a winning solution in {search_depth} steps: {winning_solution}")
        else:
            print(
                f"Failed to find a winning solution in {search_depth} steps. Best guess: {winning_solution}")
        return winning_solution

    def _pack_message(self, role: str, content: Any):
        return {"role": str(role), "content": content}


class VoteLLM(LanguageModel):
    def __init__(self, temperature: float = 0.7, num_predict: int = 2048,
                 trace: bool = False, debug: bool = False):

        self.llm = ChatOllama(
            model="llama3.1",
            temperature=temperature,
            num_predict=num_predict)
        self.debug = debug
        # llm = ChatOllama(model="llama3-groq-tool-use")
        # llm = ChatOpenAI(model="gpt-4o-mini")

        def _set_env(var: str, pwd: str):
            if not os.environ.get(var):
                os.environ[var] = pwd  # getpass.getpass(f"{var}: ")

        # _set_env("OPENAI_API_KEY", "YOUR API KEY")
        # To visualize the algorithm
        if trace:
            _set_env("LANGSMITH_TRACING", "true")
            _set_env("LANGSMITH_ENDPOINT", "https://api.smith.langchain.com")
            _set_env("LANGSMITH_PROJECT", "pr-fixed-bottom-13")
            _set_env("LANGSMITH_API_KEY", "YOUR API KEY")
            os.environ["LANGSMITH_PROJECT"] = "ToT Tutorial"

        self.builder = StateGraph(
            state_schema=voting_graph.State,
            config_schema=voting_graph.Configuration)
        # Add nodes
        self.builder.add_node(
            "generate",
            partial(
                voting_graph.generate,
                llm=self.llm,
                debug=self.debug))
        self.builder.add_node(
            "vote",
            partial(
                voting_graph.vote,
                llm=self.llm,
                debug=self.debug))
        self.builder.add_node("aggregate", partial(voting_graph.majority_vote))

        # Add edges
        self.builder.add_edge("generate", "vote")
        self.builder.add_edge("vote", "aggregate")
        self.builder.add_edge("aggregate", "__end__")

        # Set entry point
        self.builder.add_edge("__start__", "generate")

        # Compile the graph
        self.graph = self.builder.compile(checkpointer=MemorySaver())

        self.config = {
            "configurable": {
                "thread_id": "test_1",
                "recursion_limit": 100}}

    def __call__(self, message_list: MessageList) -> str:
        counter = 1
        assert len(message_list) == 1 and message_list[0]["content"]
        for step in self.graph.invoke(
                {"problem": message_list[0]["content"]}, config=self.config):
            if self.debug:
                print("step", counter, step)
            counter += 1

        final_state = self.graph.get_state(self.config)
        aggregated_solution = final_state.values["aggregated_solution"]
        if self.debug:
            print(f"Found a solution: {aggregated_solution}")

        aggregated_solution = AggregatedSolutionWrapper(aggregated_solution)
        return aggregated_solution

    def _pack_message(self, role: str, content: Any):
        return {"role": str(role), "content": content}<|MERGE_RESOLUTION|>--- conflicted
+++ resolved
@@ -9,8 +9,6 @@
 from evals.objects import AggregatedSolutionWrapper, Answer, LanguageModel, MessageList
 from llm_reasoning.graph import *
 
-<<<<<<< HEAD
-=======
 
 def _set_env(var: str, pwd: str):
     if not os.environ.get(var):
@@ -43,7 +41,6 @@
         return {"role": str(role), "content": content}
 
 
->>>>>>> c85e36e1
 class Llama3(LanguageModel):
 
     def __init__(self, temperature: float = 0.7,
